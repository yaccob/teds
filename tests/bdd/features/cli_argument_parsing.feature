--- conflicted
+++ resolved
@@ -84,11 +84,7 @@
               payload: "{\"id\":\"3fa85f64-5717-4562-b3fc-2c963f66afa6\",\"name\":\"Bob Builder\",\"email\":\"bob@example.com\"}"
       """
     When I run the command "verify --output-level all --report default.adoc sample_tests.yaml"
-<<<<<<< HEAD
-    Then the command should complete with validation errors
-=======
     Then the command should succeed
->>>>>>> 3f599d1a
     And a file "sample_tests.report.adoc" should be created
 
   Scenario: Output-level warning with report should work fine
